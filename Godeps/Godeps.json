--- conflicted
+++ resolved
@@ -1482,7 +1482,6 @@
 		},
 		{
 			"ImportPath": "github.com/gophercloud/gophercloud",
-<<<<<<< HEAD
 			"Rev": "ce1e02c3ccfdb7fab257340dc4d603ec3035fa11"
 		},
 		{
@@ -1600,125 +1599,6 @@
 		{
 			"ImportPath": "github.com/gophercloud/gophercloud/pagination",
 			"Rev": "ce1e02c3ccfdb7fab257340dc4d603ec3035fa11"
-=======
-			"Rev": "9a5595b8ffe429439c63781cdc312c254e4ad990"
-		},
-		{
-			"ImportPath": "github.com/gophercloud/gophercloud/openstack",
-			"Rev": "9a5595b8ffe429439c63781cdc312c254e4ad990"
-		},
-		{
-			"ImportPath": "github.com/gophercloud/gophercloud/openstack/blockstorage/v1/apiversions",
-			"Rev": "9a5595b8ffe429439c63781cdc312c254e4ad990"
-		},
-		{
-			"ImportPath": "github.com/gophercloud/gophercloud/openstack/blockstorage/v1/volumes",
-			"Rev": "9a5595b8ffe429439c63781cdc312c254e4ad990"
-		},
-		{
-			"ImportPath": "github.com/gophercloud/gophercloud/openstack/blockstorage/v2/volumes",
-			"Rev": "9a5595b8ffe429439c63781cdc312c254e4ad990"
-		},
-		{
-			"ImportPath": "github.com/gophercloud/gophercloud/openstack/common/extensions",
-			"Rev": "9a5595b8ffe429439c63781cdc312c254e4ad990"
-		},
-		{
-			"ImportPath": "github.com/gophercloud/gophercloud/openstack/compute/v2/extensions/volumeattach",
-			"Rev": "9a5595b8ffe429439c63781cdc312c254e4ad990"
-		},
-		{
-			"ImportPath": "github.com/gophercloud/gophercloud/openstack/compute/v2/flavors",
-			"Rev": "9a5595b8ffe429439c63781cdc312c254e4ad990"
-		},
-		{
-			"ImportPath": "github.com/gophercloud/gophercloud/openstack/compute/v2/images",
-			"Rev": "9a5595b8ffe429439c63781cdc312c254e4ad990"
-		},
-		{
-			"ImportPath": "github.com/gophercloud/gophercloud/openstack/compute/v2/servers",
-			"Rev": "9a5595b8ffe429439c63781cdc312c254e4ad990"
-		},
-		{
-			"ImportPath": "github.com/gophercloud/gophercloud/openstack/identity/v2/tenants",
-			"Rev": "9a5595b8ffe429439c63781cdc312c254e4ad990"
-		},
-		{
-			"ImportPath": "github.com/gophercloud/gophercloud/openstack/identity/v2/tokens",
-			"Rev": "9a5595b8ffe429439c63781cdc312c254e4ad990"
-		},
-		{
-			"ImportPath": "github.com/gophercloud/gophercloud/openstack/identity/v3/extensions/trusts",
-			"Rev": "9a5595b8ffe429439c63781cdc312c254e4ad990"
-		},
-		{
-			"ImportPath": "github.com/gophercloud/gophercloud/openstack/identity/v3/tokens",
-			"Rev": "9a5595b8ffe429439c63781cdc312c254e4ad990"
-		},
-		{
-			"ImportPath": "github.com/gophercloud/gophercloud/openstack/networking/v2/extensions",
-			"Rev": "9a5595b8ffe429439c63781cdc312c254e4ad990"
-		},
-		{
-			"ImportPath": "github.com/gophercloud/gophercloud/openstack/networking/v2/extensions/layer3/floatingips",
-			"Rev": "9a5595b8ffe429439c63781cdc312c254e4ad990"
-		},
-		{
-			"ImportPath": "github.com/gophercloud/gophercloud/openstack/networking/v2/extensions/layer3/routers",
-			"Rev": "9a5595b8ffe429439c63781cdc312c254e4ad990"
-		},
-		{
-			"ImportPath": "github.com/gophercloud/gophercloud/openstack/networking/v2/extensions/lbaas/members",
-			"Rev": "9a5595b8ffe429439c63781cdc312c254e4ad990"
-		},
-		{
-			"ImportPath": "github.com/gophercloud/gophercloud/openstack/networking/v2/extensions/lbaas/monitors",
-			"Rev": "9a5595b8ffe429439c63781cdc312c254e4ad990"
-		},
-		{
-			"ImportPath": "github.com/gophercloud/gophercloud/openstack/networking/v2/extensions/lbaas/pools",
-			"Rev": "9a5595b8ffe429439c63781cdc312c254e4ad990"
-		},
-		{
-			"ImportPath": "github.com/gophercloud/gophercloud/openstack/networking/v2/extensions/lbaas/vips",
-			"Rev": "9a5595b8ffe429439c63781cdc312c254e4ad990"
-		},
-		{
-			"ImportPath": "github.com/gophercloud/gophercloud/openstack/networking/v2/extensions/lbaas_v2/listeners",
-			"Rev": "9a5595b8ffe429439c63781cdc312c254e4ad990"
-		},
-		{
-			"ImportPath": "github.com/gophercloud/gophercloud/openstack/networking/v2/extensions/lbaas_v2/loadbalancers",
-			"Rev": "9a5595b8ffe429439c63781cdc312c254e4ad990"
-		},
-		{
-			"ImportPath": "github.com/gophercloud/gophercloud/openstack/networking/v2/extensions/lbaas_v2/monitors",
-			"Rev": "9a5595b8ffe429439c63781cdc312c254e4ad990"
-		},
-		{
-			"ImportPath": "github.com/gophercloud/gophercloud/openstack/networking/v2/extensions/lbaas_v2/pools",
-			"Rev": "9a5595b8ffe429439c63781cdc312c254e4ad990"
-		},
-		{
-			"ImportPath": "github.com/gophercloud/gophercloud/openstack/networking/v2/extensions/security/groups",
-			"Rev": "9a5595b8ffe429439c63781cdc312c254e4ad990"
-		},
-		{
-			"ImportPath": "github.com/gophercloud/gophercloud/openstack/networking/v2/extensions/security/rules",
-			"Rev": "9a5595b8ffe429439c63781cdc312c254e4ad990"
-		},
-		{
-			"ImportPath": "github.com/gophercloud/gophercloud/openstack/networking/v2/ports",
-			"Rev": "9a5595b8ffe429439c63781cdc312c254e4ad990"
-		},
-		{
-			"ImportPath": "github.com/gophercloud/gophercloud/openstack/utils",
-			"Rev": "9a5595b8ffe429439c63781cdc312c254e4ad990"
-		},
-		{
-			"ImportPath": "github.com/gophercloud/gophercloud/pagination",
-			"Rev": "9a5595b8ffe429439c63781cdc312c254e4ad990"
->>>>>>> c35b44bc
 		},
 		{
 			"ImportPath": "github.com/gorilla/context",
